--- conflicted
+++ resolved
@@ -554,34 +554,7 @@
 	}
 
 	getInstanceFromIndex(terminalIndex: number): ITerminalInstance {
-<<<<<<< HEAD
 		return this.instances[terminalIndex];
-=======
-		return this.terminalInstances[terminalIndex];
-	}
-
-	setActiveInstance(terminalInstance: ITerminalInstance): void {
-		if (this.configHelper.config.defaultLocation === TerminalLocation.Editor) {
-			return;
-		}
-		// If this was a hideFromUser terminal created by the API this was triggered by show,
-		// in which case we need to create the terminal group
-		if (terminalInstance.shellLaunchConfig.hideFromUser) {
-			this._showBackgroundTerminal(terminalInstance);
-		}
-		this.setActiveInstanceByIndex(this._getIndexFromId(terminalInstance.instanceId));
-	}
-
-	setActiveGroupByIndex(index: number): void {
-		if (index >= this._terminalGroups.length) {
-			return;
-		}
-
-		this._activeGroupIndex = index;
-
-		this._terminalGroups.forEach((g, i) => g.setVisible(i === this._activeGroupIndex));
-		this._onActiveGroupChanged.fire();
->>>>>>> 24bc9372
 	}
 
 	isAttachedToTerminal(remoteTerm: IRemoteTerminalAttachTarget): boolean {
