--- conflicted
+++ resolved
@@ -540,17 +540,11 @@
 			this.terminalService.configHelper.mergeDefaultShellPathAndArgs(shellLaunchConfig);
 			let shellSpecified: boolean = false;
 			let shellOptions: ShellConfiguration = task.command.options && task.command.options.shell;
-<<<<<<< HEAD
-			if (shellOptions && shellOptions.executable) {
-				shellLaunchConfig.executable = this.resolveVariable(resolver, shellOptions.executable);
-				shellSpecified = true;
-=======
 			if (shellOptions) {
 				if (shellOptions.executable) {
 					shellLaunchConfig.executable = this.resolveVariable(resolver, shellOptions.executable);
 					shellSpecified = true;
 				}
->>>>>>> 8647b7c1
 				if (shellOptions.args) {
 					shellLaunchConfig.args = this.resolveVariables(resolver, shellOptions.args.slice());
 				} else {
