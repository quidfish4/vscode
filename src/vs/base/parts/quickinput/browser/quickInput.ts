--- conflicted
+++ resolved
@@ -1823,14 +1823,9 @@
 			this.ui.titleBar.style.backgroundColor = quickInputTitleBackground ? quickInputTitleBackground.toString() : '';
 			this.ui.container.style.backgroundColor = quickInputBackground ? quickInputBackground.toString() : '';
 			this.ui.container.style.color = quickInputForeground ? quickInputForeground.toString() : '';
-<<<<<<< HEAD
 			this.ui.container.style.border = widgetBorder ? `1px solid ${widgetBorder}` : '';
 			this.ui.container.style.boxShadow = widgetShadow ? `${widgetShadow} 0px 32px 64px 0px, ${widgetShadow} 0px 32px 64px 0px` : '';
 			this.ui.inputBox.style(this.styles.inputBox);
-=======
-			this.ui.container.style.border = contrastBorder ? `1px solid ${contrastBorder}` : '';
-			this.ui.container.style.boxShadow = widgetShadow ? `0 0 8px 2px ${widgetShadow}` : '';
->>>>>>> e19f06e4
 			this.ui.count.style(this.styles.countBadge);
 			this.ui.list.style(this.styles.list);
 
